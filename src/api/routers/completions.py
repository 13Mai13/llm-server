from fastapi import HTTPException, status, Request
from src.api.routers import api_router
from src.llm.providers import get_llm_providers
from src.monitoring.metrics import record_request_metrics, increment_error_count
from src.monitoring.logger import get_request_logger
from src.api.models import (
    CompletionRequest,
    CompletionResponse,
    ErrorResponse,
)

logger = get_request_logger()


@api_router.post(
    "/completions",
    response_model=CompletionResponse,
    summary="Generate text completion",
    description="Generate a text completion from a prompt without structured validation",
    responses={
        400: {"model": ErrorResponse, "description": "Bad request"},
        401: {"model": ErrorResponse, "description": "Unauthorized"},
        429: {"model": ErrorResponse, "description": "Rate limit exceeded"},
        500: {"model": ErrorResponse, "description": "Internal server error"},
    },
)
async def create_completion(
    request: CompletionRequest, fastapi_request: Request
) -> CompletionResponse:
    """
    Generate a text completion from a prompt without structured validation.
    """
    request_id = fastapi_request.headers.get("X-Request-ID", "unknown")
    logger = get_request_logger(request_id)

    providers = get_llm_providers()

    if request.provider not in providers:
        error_msg = f"Provider '{request.provider}' not supported"
        logger.warning(error_msg)
        increment_error_count("unsupported_provider")
        raise HTTPException(
            status_code=status.HTTP_400_BAD_REQUEST,
            detail=error_msg,
        )

    provider = providers[request.provider]

    try:
        logger.info(
            f"Generating completion with provider {request.provider} and model {request.model}",
            extra={
                "provider": request.provider,
                "model": request.model,
                "max_tokens": request.max_tokens,
                "temperature": request.temperature,
            },
        )

        # Record metrics for the request
<<<<<<< HEAD
        with record_request_metrics(request.provider, request.model):
            # Generate the response
            response = await provider.generate(
                model=request.model,
                prompt=request.prompt,
                max_tokens=request.max_tokens,
                temperature=request.temperature,
                top_p=request.top_p,
                stop=request.stop,
            )
=======
        # with record_request_metrics(request.provider, request.model):
        #     response = await provider.generate(
        #         model=request.model,
        #         prompt=request.prompt,
        #         max_tokens=request.max_tokens,
        #         temperature=request.temperature,
        #         top_p=request.top_p,
        #         stop=request.stop,
        #     )

        # Generate the response first
        response = await provider.generate(
            model=request.model,
            prompt=request.prompt,
            max_tokens=request.max_tokens,
            temperature=request.temperature,
            top_p=request.top_p,
            stop=request.stop,
        )

        # Record metrics for the request with actual values
        with record_request_metrics(
            request.provider,
            request.model,
            input_tokens=response.usage.prompt_tokens,
            output_tokens=response.usage.completion_tokens,
        ):
            pass  # Metrics are recorded in the context manager
>>>>>>> 4e309860

        logger.info(
            f"Successfully generated completion with {response.usage.total_tokens} tokens",
            extra={
                "provider": request.provider,
                "model": request.model,
                "total_tokens": response.usage.total_tokens,
            },
        )

        return CompletionResponse(
            id=response.id,
            provider=request.provider,
            model=request.model,
            text=response.text,
            usage=response.usage,
        )
    except Exception as e:
        error_type = type(e).__name__
        logger.error(
            f"Failed to generate completion: {str(e)}",
            exc_info=True,
            extra={
                "provider": request.provider,
                "model": request.model,
                "error_type": error_type,
            },
        )
        increment_error_count(error_type)
        raise HTTPException(
            status_code=status.HTTP_500_INTERNAL_SERVER_ERROR,
            detail=str(e),
        )<|MERGE_RESOLUTION|>--- conflicted
+++ resolved
@@ -58,7 +58,6 @@
         )
 
         # Record metrics for the request
-<<<<<<< HEAD
         with record_request_metrics(request.provider, request.model):
             # Generate the response
             response = await provider.generate(
@@ -69,26 +68,6 @@
                 top_p=request.top_p,
                 stop=request.stop,
             )
-=======
-        # with record_request_metrics(request.provider, request.model):
-        #     response = await provider.generate(
-        #         model=request.model,
-        #         prompt=request.prompt,
-        #         max_tokens=request.max_tokens,
-        #         temperature=request.temperature,
-        #         top_p=request.top_p,
-        #         stop=request.stop,
-        #     )
-
-        # Generate the response first
-        response = await provider.generate(
-            model=request.model,
-            prompt=request.prompt,
-            max_tokens=request.max_tokens,
-            temperature=request.temperature,
-            top_p=request.top_p,
-            stop=request.stop,
-        )
 
         # Record metrics for the request with actual values
         with record_request_metrics(
@@ -98,7 +77,6 @@
             output_tokens=response.usage.completion_tokens,
         ):
             pass  # Metrics are recorded in the context manager
->>>>>>> 4e309860
 
         logger.info(
             f"Successfully generated completion with {response.usage.total_tokens} tokens",
